package report

import (
	"bytes"
	"fmt"
	"io/ioutil"
	"strings"
	"testing"

	"github.com/derailed/popeye/internal/client"
	"github.com/derailed/popeye/internal/issues"
	"github.com/derailed/popeye/pkg/config"
	"github.com/stretchr/testify/assert"
)

func TestComment(t *testing.T) {
	w := bytes.NewBufferString("")
	s := NewSanitizer(w, false)

	s.Comment("blee")

	assert.Equal(t, "  · blee\n", w.String())
}

func TestError(t *testing.T) {
	uu := []struct {
		err error
		e   string
	}{
		{
			fmt.Errorf("crapola"),
			"\n💥 \x1b[38;5;196mblee: crapola\x1b[0m\n",
		},
		{
			fmt.Errorf(strings.Repeat("#", 200)),
			"\n💥 \x1b[38;5;196mblee: " + strings.Repeat("#", Width-9) + "\x1b[0m\n\x1b[38;5;196m" + strings.Repeat("#", Width-3) + "\x1b[0m\n\x1b[38;5;196m" + strings.Repeat("#", Width-88) + "\x1b[0m\n",
		},
	}

	for _, u := range uu {
		w := bytes.NewBufferString("")
		s := NewSanitizer(w, false)
		s.Error("blee", u.err)

		assert.Equal(t, u.e, w.String())
	}
}

func TestPrint(t *testing.T) {
	uu := []struct {
		m      string
		indent int
		e      string
	}{
		{
			"Yo mama",
			1,
			"  · \x1b[38;5;155mYo mama\x1b[0m\x1b[38;5;250m" + strings.Repeat(".", Width-12) + "\x1b[0m✅\n",
		},
		{
			strings.Repeat("#", Width-8),
			1,
			"  · \x1b[38;5;155m" + strings.Repeat("#", Width-8) + "\x1b[0m\x1b[38;5;250m...\x1b[0m✅\n",
		},
		{
			"Yo mama",
			2,
			"    ✅ \x1b[38;5;155mYo mama\x1b[0m\n",
		},
	}

	for _, u := range uu {
		w := bytes.NewBufferString("")
		s := NewSanitizer(w, false)
		s.Print(config.OkLevel, u.indent, u.m)

		assert.Equal(t, u.e, w.String())
	}
}

func TestDump(t *testing.T) {
	uu := []struct {
		o issues.Outcome
		e string
	}{
		{
			issues.Outcome{
				"fred": issues.Issues{issues.New(client.NewGVR("fred"), issues.Root, config.WarnLevel, "Yo Mama!")},
			},
			"    😱 \x1b[38;5;220mYo Mama!.\x1b[0m\n",
		},
		{
			issues.Outcome{
				"fred": issues.Issues{
					issues.New(client.NewGVR("fred"), "c1", config.ErrorLevel, "Yo Mama!"),
					issues.New(client.NewGVR("fred"), "c1", config.ErrorLevel, "Yo!"),
				},
			},
			"    🐳 \x1b[38;5;75mc1\x1b[0m\n      💥 \x1b[38;5;196mYo Mama!.\x1b[0m\n      💥 \x1b[38;5;196mYo!.\x1b[0m\n",
		},
	}

	for _, u := range uu {
		w := bytes.NewBufferString("")
		s := NewSanitizer(w, false)
		s.Dump(config.OkLevel, u.o["fred"])

		assert.Equal(t, u.e, w.String())
	}
}

func BenchmarkPrint(b *testing.B) {
	s := NewSanitizer(ioutil.Discard, false)

	b.ResetTimer()
	b.ReportAllocs()
	for n := 0; n < b.N; n++ {
		s.Print(1, 1, "Yo mama")
	}
}

func TestOpen(t *testing.T) {
	uu := []struct {
		o issues.Outcome
		e string
	}{
		{
			issues.Outcome{
				"fred": issues.Issues{issues.New(client.NewGVR("fred"), issues.Root, config.WarnLevel, "Yo Mama!")},
			},
<<<<<<< HEAD
			"\n\x1b[38;5;75;mblee\x1b[0m" + strings.Repeat(" ", 75) + "💥 0 😱 1 🔊 0 ✅ 0 \x1b[38;5;196;m0\x1b[0m٪\n\x1b[38;5;75;m" + strings.Repeat("┅", Width+1) + "\x1b[0m\n",
=======
			"\n\x1b[38;5;75mblee\x1b[0m" + strings.Repeat(" ", 75) + "💥 0 😱 1 🔊 0 ✅ 0 \x1b[38;5;196m0\x1b[0m٪\n\x1b[38;5;75m" + strings.Repeat("┅", Width) + "\x1b[0m\n",
>>>>>>> 9b80f34d
		},
	}

	for _, u := range uu {
		w := bytes.NewBufferString("")
		s := NewSanitizer(w, false)

		ta := NewTally().Rollup(u.o)
		s.Open("blee", ta)

		assert.Equal(t, u.e, w.String())
	}
}

func TestOpenClose(t *testing.T) {
	w := bytes.NewBufferString("")
	s := NewSanitizer(w, false)

	s.Open("fred", nil)
	s.Close()

<<<<<<< HEAD
	assert.Equal(t, "\n\x1b[38;5;75;mfred\x1b[0m\n\x1b[38;5;75;m"+strings.Repeat("┅", Width+1)+"\x1b[0m\n\n", w.String())
=======
	assert.Equal(t, "\n\x1b[38;5;75mfred\x1b[0m\n\x1b[38;5;75m"+strings.Repeat("┅", Width)+"\x1b[0m\n\n", w.String())
>>>>>>> 9b80f34d
}

func TestFormatLine(t *testing.T) {
	uu := map[string]struct {
		msg           string
		indent, width int
		e             string
	}{
		"single": {
			msg:    "fred blee",
			indent: 1,
			width:  10,
			e:      "fred blee",
		},
		"newline": {
			msg:    "fred bleeduhblablabla blee",
			indent: 1,
			width:  10,
			e:      "fred \n    bleeduhblablabla\n    blee",
		},
	}

	for _, u := range uu {
		assert.Equal(t, u.e, formatLine(u.msg, 1, u.width))
	}
}<|MERGE_RESOLUTION|>--- conflicted
+++ resolved
@@ -128,11 +128,7 @@
 			issues.Outcome{
 				"fred": issues.Issues{issues.New(client.NewGVR("fred"), issues.Root, config.WarnLevel, "Yo Mama!")},
 			},
-<<<<<<< HEAD
-			"\n\x1b[38;5;75;mblee\x1b[0m" + strings.Repeat(" ", 75) + "💥 0 😱 1 🔊 0 ✅ 0 \x1b[38;5;196;m0\x1b[0m٪\n\x1b[38;5;75;m" + strings.Repeat("┅", Width+1) + "\x1b[0m\n",
-=======
-			"\n\x1b[38;5;75mblee\x1b[0m" + strings.Repeat(" ", 75) + "💥 0 😱 1 🔊 0 ✅ 0 \x1b[38;5;196m0\x1b[0m٪\n\x1b[38;5;75m" + strings.Repeat("┅", Width) + "\x1b[0m\n",
->>>>>>> 9b80f34d
+			"\n\x1b[38;5;75mblee\x1b[0m" + strings.Repeat(" ", 75) + "💥 0 😱 1 🔊 0 ✅ 0 \x1b[38;5;196m0\x1b[0m٪\n\x1b[38;5;75m" + strings.Repeat("┅", Width+1) + "\x1b[0m\n",
 		},
 	}
 
@@ -154,11 +150,7 @@
 	s.Open("fred", nil)
 	s.Close()
 
-<<<<<<< HEAD
-	assert.Equal(t, "\n\x1b[38;5;75;mfred\x1b[0m\n\x1b[38;5;75;m"+strings.Repeat("┅", Width+1)+"\x1b[0m\n\n", w.String())
-=======
-	assert.Equal(t, "\n\x1b[38;5;75mfred\x1b[0m\n\x1b[38;5;75m"+strings.Repeat("┅", Width)+"\x1b[0m\n\n", w.String())
->>>>>>> 9b80f34d
+	assert.Equal(t, "\n\x1b[38;5;75mfred\x1b[0m\n\x1b[38;5;75m"+strings.Repeat("┅", Width+1)+"\x1b[0m\n\n", w.String())
 }
 
 func TestFormatLine(t *testing.T) {
