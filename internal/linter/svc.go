package linter

import (
	"context"
	"errors"
	"fmt"

	"github.com/rs/zerolog"
	v1 "k8s.io/api/core/v1"
)

// SkipServices skips internal services for being included in scan.
// BOZO!! spinachyaml default??
var skipServices = []string{"default/kubernetes"}

// Service represents a service linter.
type Service struct {
	*Linter
}

// NewService returns a new service linter.
func NewService(l Loader, log *zerolog.Logger) *Service {
	return &Service{NewLinter(l, log)}
}

// Lint a service.
func (s *Service) Lint(ctx context.Context) error {
	services, err := s.ListServices()
	if err != nil {
		return err
	}

	for fqn, svc := range services {
		// Skip internal services...
		if in(skipServices, fqn) {
			continue
		}

		s.initIssues(fqn)
		po, err := s.GetPod(svc.Spec.Selector)
		if err != nil {
			s.addError(fqn, err)
		}
		ep, err := s.GetEndpoints(fqn)
		if err != nil {
			s.addError(fqn, err)
		}
		s.lint(svc, po, ep)
	}

	return nil
}

func (s *Service) lint(svc v1.Service, po *v1.Pod, ep *v1.Endpoints) {
<<<<<<< HEAD
	// if we have a list of selector that didn't return pods, we need to raise this as an error.
=======
>>>>>>> 9d9ebae8
	s.checkPorts(svc, po)
	s.checkEndpoints(svc, ep)
	s.checkType(svc)
}

func (s *Service) checkType(svc v1.Service) {
	if svc.Spec.Type == v1.ServiceTypeLoadBalancer {
		s.addIssue(svcFQN(svc), InfoLevel, "Type Loadbalancer detected. Could be expensive")
	}
}

func (s *Service) checkPorts(svc v1.Service, po *v1.Pod) {
<<<<<<< HEAD
	if po == nil && len(svc.Spec.Selector) > 0{
		s.addError(svcFQN(svc), errors.New("No pod found for selector"))
		return
	}
=======
	// No matching pod bail out!
	if po == nil && len(svc.Spec.Selector) > 0 {
		s.addError(svcFQN(svc), errors.New("No pods matched service selector"))
		return
	}

>>>>>>> 9d9ebae8
	for _, p := range svc.Spec.Ports {
		errs := checkServicePort(svc.Name, po, p)
		if errs != nil {
			s.addErrors(svcFQN(svc), errs...)
			continue
		}
	}
}

// CheckEndpoints runs a sanity check on this service endpoints.
func (s *Service) checkEndpoints(svc v1.Service, ep *v1.Endpoints) {
<<<<<<< HEAD
	// skip out on externalName services
	if svc.Spec.Type == v1.ServiceTypeExternalName {
		return
	}
	// skip out on services that have no clusterIP
	if svc.Spec.ClusterIP == v1.ClusterIPNone {
		return
	}
	// At this point we have services with ClusterIPs, and therefore should have services with Endpoints.
=======
	if len(svc.Spec.Selector) == 0 {
		return
	}

	if svc.Spec.Type == v1.ServiceTypeExternalName {
		return
	}

>>>>>>> 9d9ebae8
	if ep == nil || len(ep.Subsets) == 0 {
		s.addError(svcFQN(svc), fmt.Errorf("No associated endpoints"))
	}
}

// ----------------------------------------------------------------------------
// Helpers...

func checkServicePort(svc string, pod *v1.Pod, port v1.ServicePort) []error {
	sPort := port.TargetPort.IntVal
	if sPort == 0 {
		sPort = port.Port
	}

	var errs []error
	for _, c := range pod.Spec.Containers {
		for _, p := range c.Ports {
			if p.ContainerPort != sPort {
				continue
			}
			if p.Protocol != port.Protocol {
				errs = append(errs, fmt.Errorf("Port `%d protocol mismatch %s vs %s", sPort, port.Protocol, p.Protocol))
			}
			return nil
		}
	}

	return errs
}

func svcFQN(s v1.Service) string {
	return s.Namespace + "/" + s.Name
}<|MERGE_RESOLUTION|>--- conflicted
+++ resolved
@@ -52,10 +52,6 @@
 }
 
 func (s *Service) lint(svc v1.Service, po *v1.Pod, ep *v1.Endpoints) {
-<<<<<<< HEAD
-	// if we have a list of selector that didn't return pods, we need to raise this as an error.
-=======
->>>>>>> 9d9ebae8
 	s.checkPorts(svc, po)
 	s.checkEndpoints(svc, ep)
 	s.checkType(svc)
@@ -68,19 +64,13 @@
 }
 
 func (s *Service) checkPorts(svc v1.Service, po *v1.Pod) {
-<<<<<<< HEAD
-	if po == nil && len(svc.Spec.Selector) > 0{
-		s.addError(svcFQN(svc), errors.New("No pod found for selector"))
-		return
-	}
-=======
-	// No matching pod bail out!
-	if po == nil && len(svc.Spec.Selector) > 0 {
-		s.addError(svcFQN(svc), errors.New("No pods matched service selector"))
+	if po == nil {
+		if len(svc.Spec.Selector) > 0 {
+			s.addError(svcFQN(svc), errors.New("No pods matched service selector"))
+		}
 		return
 	}
 
->>>>>>> 9d9ebae8
 	for _, p := range svc.Spec.Ports {
 		errs := checkServicePort(svc.Name, po, p)
 		if errs != nil {
@@ -92,17 +82,6 @@
 
 // CheckEndpoints runs a sanity check on this service endpoints.
 func (s *Service) checkEndpoints(svc v1.Service, ep *v1.Endpoints) {
-<<<<<<< HEAD
-	// skip out on externalName services
-	if svc.Spec.Type == v1.ServiceTypeExternalName {
-		return
-	}
-	// skip out on services that have no clusterIP
-	if svc.Spec.ClusterIP == v1.ClusterIPNone {
-		return
-	}
-	// At this point we have services with ClusterIPs, and therefore should have services with Endpoints.
-=======
 	if len(svc.Spec.Selector) == 0 {
 		return
 	}
@@ -111,7 +90,6 @@
 		return
 	}
 
->>>>>>> 9d9ebae8
 	if ep == nil || len(ep.Subsets) == 0 {
 		s.addError(svcFQN(svc), fmt.Errorf("No associated endpoints"))
 	}
